--- conflicted
+++ resolved
@@ -41,15 +41,11 @@
 
               - https://topology-tool-kit.github.io/examples/dragon/
 
-<<<<<<< HEAD
-              - https://topology-tool-kit.github.io/examples/morsePersistence/
-=======
         - https://topology-tool-kit.github.io/examples/morsePersistence/
         
         - https://topology-tool-kit.github.io/examples/mergeTreeClustering/
         
         - https://topology-tool-kit.github.io/examples/mergeTreeTemporalReduction/
->>>>>>> 4ca9912b
 
             </Documentation>
 
