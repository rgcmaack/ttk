#ifndef _BOTTLENECKDISTANCEIMPLMAIN_H
#define _BOTTLENECKDISTANCEIMPLMAIN_H

//  vector <   -- diagram
//    tuple <    -- pair of critical points
//      int , NodeType
//      int, NodeType
//      dataType  -- persistance of pair
//      int  -- type (0/min, 1/saddle, 2/max)
//      dataType            -- scalar value at vertex 1
//      float, float, float -- vertex 1 coordinates
//      dataType            -- scalar value at vertex 2
//      float, float, float -- vertex 2 coordinates
template <typename dataType>
int BottleneckDistance::computeBottleneck(const std::vector<diagramTuple> &d1,
                                          const std::vector<diagramTuple> &d2,
                                          std::vector<matchingTuple> &matchings,
                                          const bool usePersistenceMetric) {
  auto d1Size = (int)d1.size();
  auto d2Size = (int)d2.size();

  bool transposeOriginal = d1Size > d2Size;
  const std::vector<diagramTuple> &CTDiagram1 = transposeOriginal ? d2 : d1;
  const std::vector<diagramTuple> &CTDiagram2 = transposeOriginal ? d1 : d2;
  if(transposeOriginal) {
    int temp = d1Size;
    d1Size = d2Size;
    d2Size = temp;
  }

  if(transposeOriginal) {
    std::stringstream msg;
    msg << "[BottleneckDistance] The first persistence diagram is larger than "
           "the second."
        << std::endl;
    msg << "[BottleneckDistance] Solving the transposed problem." << std::endl;
    dMsg(std::cout, msg.str(), timeMsg);
  }

  // Check user parameters.
  const int wasserstein = (wasserstein_ == "inf") ? -1 : stoi(wasserstein_);
  if(wasserstein < 0 && wasserstein != -1)
    return -4;

  // Needed to limit computation time.
  const dataType zeroThresh = this->computeMinimumRelevantPersistence<dataType>(
    CTDiagram1, CTDiagram2, d1Size, d2Size);

  // Initialize solvers.
  std::vector<matchingTuple> minMatchings;
  std::vector<matchingTuple> maxMatchings;
  std::vector<matchingTuple> sadMatchings;

  // Initialize cost matrices.
  int nbRowMin = 0, nbColMin = 0;
  int maxRowColMin = 0, minRowColMin = 0;
  int nbRowMax = 0, nbColMax = 0;
  int maxRowColMax = 0, minRowColMax = 0;
  int nbRowSad = 0, nbColSad = 0;
  int maxRowColSad = 0, minRowColSad = 0;

  // Remap for matchings.
  std::vector<int> minMap1;
  std::vector<int> minMap2;
  std::vector<int> maxMap1;
  std::vector<int> maxMap2;
  std::vector<int> sadMap1;
  std::vector<int> sadMap2;

  this->computeMinMaxSaddleNumberAndMapping(CTDiagram1, d1Size, nbRowMin,
                                            nbRowMax, nbRowSad, minMap1,
                                            maxMap1, sadMap1, zeroThresh);
  this->computeMinMaxSaddleNumberAndMapping(CTDiagram2, d2Size, nbColMin,
                                            nbColMax, nbColSad, minMap2,
                                            maxMap2, sadMap2, zeroThresh);

  // Automatically transpose if nb rows > nb cols
  maxRowColMin = std::max(nbRowMin + 1, nbColMin + 1);
  maxRowColMax = std::max(nbRowMax + 1, nbColMax + 1);
  maxRowColSad = std::max(nbRowSad + 1, nbColSad + 1);

  minRowColMin = std::min(nbRowMin + 1, nbColMin + 1);
  minRowColMax = std::min(nbRowMax + 1, nbColMax + 1);
  minRowColSad = std::min(nbRowSad + 1, nbColSad + 1);

  std::vector<std::vector<dataType>> minMatrix(
    (unsigned long)minRowColMin, std::vector<dataType>(maxRowColMin));
  std::vector<std::vector<dataType>> maxMatrix(
    (unsigned long)minRowColMax, std::vector<dataType>(maxRowColMax));
  std::vector<std::vector<dataType>> sadMatrix(
    (unsigned long)minRowColSad, std::vector<dataType>(maxRowColSad));

  double px = px_;
  double py = py_;
  double pz = pz_;
  double pe = pe_;
  double ps = ps_;

  std::function<dataType(const diagramTuple, const diagramTuple)>
    distanceFunction
    = [wasserstein, px, py, pz, pe, ps](
        const diagramTuple a, const diagramTuple b) -> dataType {
    BNodeType ta1 = std::get<1>(a);
    BNodeType ta2 = std::get<3>(a);
    double w = wasserstein > 1 ? wasserstein : 1; // L_inf not managed.

    // We don't match critical points of different index.
    // This must be ensured before calling the distance function.
    // BNodeType tb1 = get<1>(b);
    // BNodeType tb2 = get<3>(b);
    bool isMin1 = ta1 == BLocalMin;
    bool isMax1 = ta2 == BLocalMax;
    // bool isBoth = isMin1 && isMax1;

    dataType rX = std::get<6>(a);
    dataType rY = std::get<10>(a);
    dataType cX = std::get<6>(b);
    dataType cY = std::get<10>(b);
    dataType x
      = ((isMin1 && !isMax1) ? pe : ps) * pow(abs_diff<dataType>(rX, cX), w);
    dataType y = (isMax1 ? pe : ps) * pow(abs_diff<dataType>(rY, cY), w);
    double geoDistance
      = isMax1
          ? (px * pow(abs(std::get<11>(a) - std::get<11>(b)), w)
             + py * pow(abs(std::get<12>(a) - std::get<12>(b)), w)
             + pz * pow(abs(std::get<13>(a) - std::get<13>(b)), w))
          : isMin1 ? (px * pow(abs(std::get<7>(a) - std::get<7>(b)), w)
                      + py * pow(abs(std::get<8>(a) - std::get<8>(b)), w)
                      + pz * pow(abs(std::get<9>(a) - std::get<9>(b)), w))
                   : (px
                        * pow(abs(std::get<7>(a) + std::get<11>(a)) / 2
                                - abs(std::get<7>(b) + std::get<11>(b)) / 2,
                              w)
                      + py
                          * pow(abs(std::get<8>(a) + std::get<12>(a)) / 2
                                  - abs(std::get<8>(b) + std::get<12>(b)) / 2,
                                w)
                      + pz
                          * pow(abs(std::get<9>(a) + std::get<13>(a)) / 2
                                  - abs(std::get<9>(b) + std::get<13>(b)) / 2,
                                w));

    double persDistance = x + y;
    double val = persDistance + geoDistance;
    val = pow(val, 1 / w);
    return val;
  };

  std::function<dataType(const diagramTuple)> diagonalDistanceFunction
    = [wasserstein, px, py, pz, ps, pe](const diagramTuple a) -> dataType {
    BNodeType ta1 = std::get<1>(a);
    BNodeType ta2 = std::get<3>(a);
    double w = wasserstein > 1 ? wasserstein : 1;
    bool isMin1 = ta1 == BLocalMin;
    bool isMax1 = ta2 == BLocalMax;

    dataType rX = std::get<6>(a);
    dataType rY = std::get<10>(a);
    double x1 = std::get<7>(a);
    double y1 = std::get<8>(a);
    double z1 = std::get<9>(a);
    double x2 = std::get<11>(a);
    double y2 = std::get<12>(a);
    double z2 = std::get<13>(a);

    double infDistance
      = (isMin1 || isMax1 ? pe : ps) * pow(abs_diff<dataType>(rX, rY), w);
    double geoDistance = (px * pow(abs(x2 - x1), w) + py * pow(abs(y2 - y1), w)
                          + pz * pow(abs(z2 - z1), w));
    double val = infDistance + geoDistance;
    return pow(val, 1 / w);
  };

  const bool transposeMin = nbRowMin > nbColMin;
  const bool transposeMax = nbRowMax > nbColMax;
  const bool transposeSad = nbRowSad > nbColSad;

  Timer t;

  this->buildCostMatrices(
    CTDiagram1, CTDiagram2, d1Size, d2Size, distanceFunction,
    diagonalDistanceFunction, zeroThresh, minMatrix, maxMatrix, sadMatrix,
    transposeMin, transposeMax, transposeSad, wasserstein);

  if(wasserstein > 0) {

    if(nbRowMin > 0 && nbColMin > 0) {
      Munkres solverMin;
      dMsg(std::cout, "[BottleneckDistance] Affecting minima...\n", timeMsg);
      this->solvePWasserstein(
        minRowColMin, maxRowColMin, minMatrix, minMatchings, solverMin);
    }

    if(nbRowMax > 0 && nbColMax > 0) {
      Munkres solverMax;
      dMsg(std::cout, "[BottleneckDistance] Affecting maxima...\n", timeMsg);
      this->solvePWasserstein(
        minRowColMax, maxRowColMax, maxMatrix, maxMatchings, solverMax);
    }

    if(nbRowSad > 0 && nbColSad > 0) {
      Munkres solverSad;
      dMsg(std::cout, "[BottleneckDistance] Affecting saddles...\n", timeMsg);
      this->solvePWasserstein(
        minRowColSad, maxRowColSad, sadMatrix, sadMatchings, solverSad);
    }

  } else {

    // Launch solving for minima.
    if(nbRowMin > 0 && nbColMin > 0) {
      GabowTarjan solverMin;
      dMsg(std::cout, "[BottleneckDistance] Affecting minima...\n", timeMsg);
      this->solveInfinityWasserstein(minRowColMin, maxRowColMin, nbRowMin,
                                     nbColMin, minMatrix, minMatchings,
                                     solverMin);
    }

    // Launch solving for maxima.
    if(nbRowMax > 0 && nbColMax > 0) {
      GabowTarjan solverMax;
      dMsg(std::cout, "[BottleneckDistance] Affecting maxima...\n", timeMsg);
      this->solveInfinityWasserstein(minRowColMax, maxRowColMax, nbRowMax,
                                     nbColMax, maxMatrix, maxMatchings,
                                     solverMax);
    }

    // Launch solving for saddles.
    if(nbRowSad > 0 && nbColSad > 0) {
      GabowTarjan solverSad;
      dMsg(std::cout, "[BottleneckDistance] Affecting saddles...\n", timeMsg);
      this->solveInfinityWasserstein(minRowColSad, maxRowColSad, nbRowSad,
                                     nbColSad, sadMatrix, sadMatchings,
                                     solverSad);
    }
  }

  {
    std::stringstream msg;
    msg << "[BottleneckDistance] TTK CORE DONE IN " << t.getElapsedTime()
        << std::endl;
    dMsg(std::cout, msg.str(), timeMsg);
  }

  // Rebuild mappings.
  // Begin cost computation for unpaired vertices.
  // std::cout << "Min" << std::endl;
  dataType addedMinPersistence = this->buildMappings<dataType>(
    minMatchings, transposeOriginal, transposeMin, matchings, minMap1, minMap2,
    wasserstein);

  // std::cout << "Max" << std::endl;
  dataType addedMaxPersistence = this->buildMappings<dataType>(
    maxMatchings, transposeOriginal, transposeMax, matchings, maxMap1, maxMap2,
    wasserstein);

  // std::cout << "Sad" << std::endl;
  dataType addedSadPersistence = this->buildMappings<dataType>(
    sadMatchings, transposeOriginal, transposeSad, matchings, sadMap1, sadMap2,
    wasserstein);

  // TODO [HIGH] do that for embeddings
  // Recompute matching weights for user-friendly distance.
  dataType d = 0;
  std::vector<bool> paired1(d1Size);
  std::vector<bool> paired2(d2Size);
  for(int b = 0; b < d1Size; ++b)
    paired1[b] = false;
  for(int b = 0; b < d2Size; ++b)
    paired2[b] = false;

  int numberOfMismatches = 0;
  for(int m = 0, ms = (int)matchings.size(); m < ms; ++m) {
<<<<<<< HEAD
    matchingTuple t = matchings[m];
    int i = transposeOriginal ? std::get<1>(t) : std::get<0>(t);
    int j = transposeOriginal ? std::get<0>(t) : std::get<1>(t);
=======
    matchingTuple mt = matchings[m];
    int i = transposeOriginal ? std::get<1>(mt) : std::get<0>(mt);
    int j = transposeOriginal ? std::get<0>(mt) : std::get<1>(mt);
>>>>>>> c9f93c7a
    // dataType val = std::get<2>(t);

    diagramTuple t1 = CTDiagram1[i];
    diagramTuple t2 = CTDiagram2[j];
    // dataType rX = std::get<6>(t1); dataType rY = std::get<10>(t1);
    // dataType cX = std::get<6>(t2); dataType cY = std::get<10>(t2);
    // dataType x = rX - cX; dataType y = rY - cY;
    paired1[i] = true;
    paired2[j] = true;
    // dataType lInf = std::max(abs<dataType>(x), abs<dataType>(y));

    // if (((wasserstein < 0 && lInf != val) || (wasserstein > 0 && pow(lInf,
    // wasserstein) != val)))
    //++numberOfMismatches;

    dataType partialDistance = distanceFunction(t1, t2);
    // wasserstein > 0 ? pow(lInf, wasserstein) : std::max(d, lInf);

    if(wasserstein > 0)
      d += partialDistance;
    else
      d = partialDistance;
  }

  if(numberOfMismatches > 0) {
    std::stringstream msg;
    msg << "[BottleneckDistance] Distance mismatch when rebuilding "
        << numberOfMismatches << " matchings." << std::endl;
    dMsg(std::cout, msg.str(), timeMsg);
  }

  dataType affectationD = d;
  d = wasserstein > 0
        ? pow(
<<<<<<< HEAD
            d + addedMaxPersistence + addedMinPersistence + addedSadPersistence,
            (1.0 / (double)wasserstein))
        : std::max(
            d, std::max(addedMaxPersistence,
                        std::max(addedMinPersistence, addedSadPersistence)));
=======
          d + addedMaxPersistence + addedMinPersistence + addedSadPersistence,
          (1.0 / (double)wasserstein))
        : std::max(
          d, std::max(addedMaxPersistence,
                      std::max(addedMinPersistence, addedSadPersistence)));
>>>>>>> c9f93c7a

  {
    std::stringstream msg;
    msg << "[BottleneckDistance] Computed distance diagMax("
        << addedMaxPersistence << "), diagMin(" << addedMinPersistence
        << "), diagSad(" << addedSadPersistence << "), affAll(" << affectationD
        << "), res(" << d << ")" << std::endl;
    dMsg(std::cout, msg.str(), timeMsg);
  }

  distance_ = (double)d;
  return 0;
}

#endif<|MERGE_RESOLUTION|>--- conflicted
+++ resolved
@@ -271,15 +271,9 @@
 
   int numberOfMismatches = 0;
   for(int m = 0, ms = (int)matchings.size(); m < ms; ++m) {
-<<<<<<< HEAD
-    matchingTuple t = matchings[m];
-    int i = transposeOriginal ? std::get<1>(t) : std::get<0>(t);
-    int j = transposeOriginal ? std::get<0>(t) : std::get<1>(t);
-=======
     matchingTuple mt = matchings[m];
     int i = transposeOriginal ? std::get<1>(mt) : std::get<0>(mt);
     int j = transposeOriginal ? std::get<0>(mt) : std::get<1>(mt);
->>>>>>> c9f93c7a
     // dataType val = std::get<2>(t);
 
     diagramTuple t1 = CTDiagram1[i];
@@ -314,19 +308,11 @@
   dataType affectationD = d;
   d = wasserstein > 0
         ? pow(
-<<<<<<< HEAD
-            d + addedMaxPersistence + addedMinPersistence + addedSadPersistence,
-            (1.0 / (double)wasserstein))
-        : std::max(
-            d, std::max(addedMaxPersistence,
-                        std::max(addedMinPersistence, addedSadPersistence)));
-=======
           d + addedMaxPersistence + addedMinPersistence + addedSadPersistence,
           (1.0 / (double)wasserstein))
         : std::max(
           d, std::max(addedMaxPersistence,
                       std::max(addedMinPersistence, addedSadPersistence)));
->>>>>>> c9f93c7a
 
   {
     std::stringstream msg;
