/// TODO 1: Provide your information
///
/// \ingroup base
/// \class ttk::HelloWorld
/// \author Your Name Here <Your Email Address Here>
/// \date The Data Here.
///
/// This module defines the %HelloWorld class that computes for each vertex of a
/// triangulation the average scalar value of itself and its direct neighbors.
///
/// \b Related \b publication: \n
/// 'HelloWorld'
/// Jonas Lukasczyk and Julien Tierny.
/// TTK Publications.
/// 2020.
///


#pragma once

// ttk common includes
#include <Debug.h>
#include <Triangulation.h>

namespace ttk {

  /**
   * The HelloWorld class provides methods to compute for each vertex of a
   * triangulation the average scalar value of itself and its direct neighbors.
   */
  class HelloWorld : virtual public Debug {

<<<<<<< HEAD
    public:
      HelloWorld() {
        this->SetDebugMsgPrefix(
          "HelloWorld"); // inherited from Debug: prefix will be printed at the
                         // beginning of every msg
      };
      ~HelloWorld(){};

      /**
       * TODO 2: This method preconditions the triangulation for all operations
       *         the algorithm of this module requires. For instance,
       *         preconditionVertexNeighbors, preprocessBoundaryEdges, ...
       *
       *         Note: If the algorithm does not require a triangulation then
       *               this method can be deleted.
       */
      int PreconditionTriangulation(ttk::Triangulation *triangulation) const {
        return triangulation->preconditionVertexNeighbors();
      };

      /**
       * TODO 3: Implmentation of the algorithm.
       *
       *         Note: If the algorithm requires a triangulation then this
       *               method must be called after the triangulation has been
       *               preconditioned for the upcoming operations.
       */
      template <class dataType>
      int ComputeAverages(
        dataType* outputData,
        const dataType* inputData,
        const ttk::Triangulation *triangulation
      ) const {
        // start global timer
        ttk::Timer globalTimer;

        // print horizontal separator
        this->PrintMsg(ttk::debug::Separator::L1); // L1 is the '=' separator

        // print input parameters
        this->PrintMsg({
          {"#Threads", std::to_string(this->threadNumber_)},
          {"#Vertices", std::to_string(triangulation->getNumberOfVertices())},
        });

        // ---------------------------------------------------------------------
        // Compute Vertex Averages
        // ---------------------------------------------------------------------
        {
          // start a local timer for this subprocedure
          ttk::Timer localTimer;

          // print the progress of the current subprocedure (currently 0%)
          this->PrintMsg("Computing Averages",
                         0 // progress form 0-1
          );

          // compute the average of each vertex in parallel
          size_t nVertices = triangulation->getNumberOfVertices();
          #ifdef TTK_ENABLE_OPENMP
          #pragma omp parallel for num_threads(this->threadNumber_)
          #endif
          for(size_t i = 0; i < nVertices; i++){
            // initialize average
            outputData[i] = inputData[ i ];

            // add neighbor values to average
            size_t nNeighbors = triangulation->getVertexNeighborNumber(i);
            ttk::SimplexId neighborId;
            for(size_t j=0; j<nNeighbors; j++){
              triangulation->getVertexNeighbor(i,j,neighborId);
              outputData[i] += inputData[ neighborId ];
            }

            // devide by neighbor number
            outputData[i] /= nNeighbors;
          }

          // print the progress of the current subprocedure with elapsed time
          this->PrintMsg(
            "Computing Averages",
            1, // progress
            localTimer.getElapsedTime(), // time
            ttk::debug::LineMode::REPLACE // replace last line of output stream
          );
        }

        // ---------------------------------------------------------------------
        // print global performance
        // ---------------------------------------------------------------------
        {
          this->PrintMsg(ttk::debug::Separator::L2); // horizontal '-' separator
          this->PrintMsg(
            "Complete", 1, globalTimer.getElapsedTime() // global progress, time
          );
          this->PrintMsg(ttk::debug::Separator::L1); // horizontal '=' separator
        }

        return 1; // return success
      }

  }; // HelloWorld class

} // ttk namespace
=======
  public:
    HelloWorld() {
      this->setDebugMsgPrefix(
        "HelloWorld"); // inherited from Debug: prefix will be printed at the
                       // beginning of every msg
    };
    ~HelloWorld(){};

    template <class idType>
    int computeBoundingBox(float *boundingBoxPointCoordinates,
                           idType *boundingBoxConnectivityList,
                           ttk::Triangulation *triangulation,
                           const float &scale) const;

  private:
    int preconditionTriangulation(ttk::Triangulation *triangulation) const;
  };
} // namespace ttk

int ttk::HelloWorld::preconditionTriangulation(
  ttk::Triangulation *triangulation) const {
  if(!triangulation->hasPreconditionedVertexNeighbors())
    return triangulation->preconditionVertexNeighbors();
  return 0;
};

template <class idType>
int ttk::HelloWorld::computeBoundingBox(float *boundingBoxPointCoordinates,
                                        idType *boundingBoxConnectivityList,
                                        ttk::Triangulation *triangulation,
                                        const float &scale) const {
  // print horizontal separator
  this->printMsg(ttk::debug::Separator::L1); // horizontal '=' separator

// check general input parameter validity only if TTK_ENABLE_KAMIKAZE is
// disabled
#ifndef TTK_ENABLE_KAMIKAZE
  if(!triangulation || !boundingBoxPointCoordinates
     || !boundingBoxConnectivityList) {
    this->printErr(
      "Invalid triangulation, coordinates, or connectivity list pointer.");
    return 0; // return failure
  }
#endif

  // check algorithm specific input parameter validity
  if(triangulation->isEmpty() || triangulation->getNumberOfVertices() < 1) {
    this->printErr(
      "Unable to compute bounding box for triangulation without vertices.");
    return 0; // return failure
  }

  // ensure that triangulation is preconditioned for the following operations
  this->preconditionTriangulation(triangulation);

  // start a global timer AFTER preconditioning
  ttk::Timer globalTimer;

  // variables that will store BB extent
  float xMin, xMax, yMin, yMax, zMin, zMax = 0;

  // -------------------------------------------------------------------------
  // compute bounding box extent of triangulation
  // -------------------------------------------------------------------------
  {
    // start a local timer for this subprocedure
    ttk::Timer timer;

    // print the progress of the current subprocedure (at the beginning 0)
    this->printMsg("Compute BB extent",
                   0 // progress form 0-1
    );

    // variables that will store the xyz coordinates of the current vertex
    float x, y, z = 0;

    // nVertices has to > 0 otherwise the triangulation would be empty
    size_t nVertices = triangulation->getNumberOfVertices();

    // initialize BB extent with first vertex
    triangulation->getVertexPoint(0, x, y, z);
    xMin = x;
    xMax = x;
    yMin = y;
    yMax = y;
    zMin = z;
    zMax = z;

    // compute actual extent
    for(size_t i = 1; i < nVertices; i++) {
      triangulation->getVertexPoint(i, x, y, z);

      xMin = std::min(xMin, x);
      yMin = std::min(yMin, y);
      zMin = std::min(zMin, z);

      xMax = std::max(xMax, x);
      yMax = std::max(yMax, y);
      zMax = std::max(zMax, z);
    }

    // print the progress of the current subprocedure with elapsed time
    this->printMsg(
      "Compute BB extent", 1, timer.getElapsedTime(), // progress, time
      ttk::debug::LineMode::REPLACE // replace last line of output stream
    );

    // in case of detailed reporting print extent to stream as a table
    this->printMsg({{"xBounds", "[" + std::to_string(xMin) + ", "
                                  + std::to_string(xMax) + "]"},
                    {"yBounds", "[" + std::to_string(yMin) + ", "
                                  + std::to_string(yMax) + "]"},
                    {"zBounds", "[" + std::to_string(zMin) + ", "
                                  + std::to_string(zMax) + "]"}},
                   ttk::debug::Priority::DETAIL);
  }

  // -------------------------------------------------------------------------
  // Compute corner point coordinates
  // -------------------------------------------------------------------------
  {
    // start a local timer for this subprocedure
    ttk::Timer timer;

    // print the progress of the current subprocedure (at the beginning 0)
    this->printMsg("Compute BB corner points",
                   0 // progress form 0-1
    );

    // set corner points coordinates
    size_t index = 0;

    // Bottom 4 vertices
    // 0. vertex
    boundingBoxPointCoordinates[index++] = xMin;
    boundingBoxPointCoordinates[index++] = yMin;
    boundingBoxPointCoordinates[index++] = zMin;

    // 1. vertex
    boundingBoxPointCoordinates[index++] = xMax;
    boundingBoxPointCoordinates[index++] = yMin;
    boundingBoxPointCoordinates[index++] = zMin;

    // 2. vertex
    boundingBoxPointCoordinates[index++] = xMin;
    boundingBoxPointCoordinates[index++] = yMax;
    boundingBoxPointCoordinates[index++] = zMin;

    // 3. vertex
    boundingBoxPointCoordinates[index++] = xMax;
    boundingBoxPointCoordinates[index++] = yMax;
    boundingBoxPointCoordinates[index++] = zMin;

    // Top 4 vertices
    // 4. vertex
    boundingBoxPointCoordinates[index++] = xMin;
    boundingBoxPointCoordinates[index++] = yMin;
    boundingBoxPointCoordinates[index++] = zMax;

    // 5. vertex
    boundingBoxPointCoordinates[index++] = xMax;
    boundingBoxPointCoordinates[index++] = yMin;
    boundingBoxPointCoordinates[index++] = zMax;

    // 6. vertex
    boundingBoxPointCoordinates[index++] = xMin;
    boundingBoxPointCoordinates[index++] = yMax;
    boundingBoxPointCoordinates[index++] = zMax;

    // 7. vertex
    boundingBoxPointCoordinates[index++] = xMax;
    boundingBoxPointCoordinates[index++] = yMax;
    boundingBoxPointCoordinates[index++] = zMax;

// Multiply coordinates by scale (assumes object center is [0,0,0])
// Since each computation is independent we can use a parallel for loop
#ifdef TTK_ENABLE_OPENMP
#pragma omp parallel for num_threads(threadNumber_)
#endif
    for(size_t i = 0; i < 24; i++)
      boundingBoxPointCoordinates[i] *= scale;

    // print the progress of the current subprocedure with elapsed time
    this->printMsg(
      "Compute BB corner points", 1, timer.getElapsedTime(), // progress, time
      ttk::debug::LineMode::REPLACE // replace last line of output stream
    );
  }

  // -------------------------------------------------------------------------
  // update connectivity list
  // -------------------------------------------------------------------------
  {
    // start a local timer for this subprocedure
    ttk::Timer timer;

    // print the progress of the current subprocedure (at the beginning 0)
    this->printMsg("Compute BB connectivity list",
                   0 // progress form 0-1
    );

    size_t index = 0;

    // Voxel
    boundingBoxConnectivityList[index++] = 8; // #vertices that constitute cell
    boundingBoxConnectivityList[index++] = 0; // vertex index
    boundingBoxConnectivityList[index++] = 1; // vertex index
    boundingBoxConnectivityList[index++] = 2; // vertex index
    boundingBoxConnectivityList[index++] = 3; // vertex index
    boundingBoxConnectivityList[index++] = 4; // vertex index
    boundingBoxConnectivityList[index++] = 5; // vertex index
    boundingBoxConnectivityList[index++] = 6; // vertex index
    boundingBoxConnectivityList[index++] = 7; // vertex index

    // print the progress of the current subprocedure with elapsed time
    this->printMsg(
      "Compute BB connectivity list", 1,
      timer.getElapsedTime(), // progress, time
      ttk::debug::LineMode::REPLACE // replace last line of output stream
    );
  }

  // -------------------------------------------------------------------------
  // print global performance
  // -------------------------------------------------------------------------
  {
    this->printMsg(ttk::debug::Separator::L2); // horizontal '-' separator
    this->printMsg(
      "Complete", 1, globalTimer.getElapsedTime() // global progress, time
    );
    this->printMsg(ttk::debug::Separator::L1); // horizontal '=' separator
  }

  return 1; // return success
}
>>>>>>> f99f4705
<|MERGE_RESOLUTION|>--- conflicted
+++ resolved
@@ -15,7 +15,6 @@
 /// 2020.
 ///
 
-
 #pragma once
 
 // ttk common includes
@@ -30,345 +29,105 @@
    */
   class HelloWorld : virtual public Debug {
 
-<<<<<<< HEAD
-    public:
-      HelloWorld() {
-        this->SetDebugMsgPrefix(
-          "HelloWorld"); // inherited from Debug: prefix will be printed at the
-                         // beginning of every msg
-      };
-      ~HelloWorld(){};
-
-      /**
-       * TODO 2: This method preconditions the triangulation for all operations
-       *         the algorithm of this module requires. For instance,
-       *         preconditionVertexNeighbors, preprocessBoundaryEdges, ...
-       *
-       *         Note: If the algorithm does not require a triangulation then
-       *               this method can be deleted.
-       */
-      int PreconditionTriangulation(ttk::Triangulation *triangulation) const {
-        return triangulation->preconditionVertexNeighbors();
-      };
-
-      /**
-       * TODO 3: Implmentation of the algorithm.
-       *
-       *         Note: If the algorithm requires a triangulation then this
-       *               method must be called after the triangulation has been
-       *               preconditioned for the upcoming operations.
-       */
-      template <class dataType>
-      int ComputeAverages(
-        dataType* outputData,
-        const dataType* inputData,
-        const ttk::Triangulation *triangulation
-      ) const {
-        // start global timer
-        ttk::Timer globalTimer;
-
-        // print horizontal separator
-        this->PrintMsg(ttk::debug::Separator::L1); // L1 is the '=' separator
-
-        // print input parameters
-        this->PrintMsg({
-          {"#Threads", std::to_string(this->threadNumber_)},
-          {"#Vertices", std::to_string(triangulation->getNumberOfVertices())},
-        });
-
-        // ---------------------------------------------------------------------
-        // Compute Vertex Averages
-        // ---------------------------------------------------------------------
-        {
-          // start a local timer for this subprocedure
-          ttk::Timer localTimer;
-
-          // print the progress of the current subprocedure (currently 0%)
-          this->PrintMsg("Computing Averages",
-                         0 // progress form 0-1
-          );
-
-          // compute the average of each vertex in parallel
-          size_t nVertices = triangulation->getNumberOfVertices();
-          #ifdef TTK_ENABLE_OPENMP
-          #pragma omp parallel for num_threads(this->threadNumber_)
-          #endif
-          for(size_t i = 0; i < nVertices; i++){
-            // initialize average
-            outputData[i] = inputData[ i ];
-
-            // add neighbor values to average
-            size_t nNeighbors = triangulation->getVertexNeighborNumber(i);
-            ttk::SimplexId neighborId;
-            for(size_t j=0; j<nNeighbors; j++){
-              triangulation->getVertexNeighbor(i,j,neighborId);
-              outputData[i] += inputData[ neighborId ];
-            }
-
-            // devide by neighbor number
-            outputData[i] /= nNeighbors;
-          }
-
-          // print the progress of the current subprocedure with elapsed time
-          this->PrintMsg(
-            "Computing Averages",
-            1, // progress
-            localTimer.getElapsedTime(), // time
-            ttk::debug::LineMode::REPLACE // replace last line of output stream
-          );
-        }
-
-        // ---------------------------------------------------------------------
-        // print global performance
-        // ---------------------------------------------------------------------
-        {
-          this->PrintMsg(ttk::debug::Separator::L2); // horizontal '-' separator
-          this->PrintMsg(
-            "Complete", 1, globalTimer.getElapsedTime() // global progress, time
-          );
-          this->PrintMsg(ttk::debug::Separator::L1); // horizontal '=' separator
-        }
-
-        return 1; // return success
-      }
-
-  }; // HelloWorld class
-
-} // ttk namespace
-=======
   public:
     HelloWorld() {
       this->setDebugMsgPrefix(
         "HelloWorld"); // inherited from Debug: prefix will be printed at the
-                       // beginning of every msg
+      // beginning of every msg
     };
     ~HelloWorld(){};
 
-    template <class idType>
-    int computeBoundingBox(float *boundingBoxPointCoordinates,
-                           idType *boundingBoxConnectivityList,
-                           ttk::Triangulation *triangulation,
-                           const float &scale) const;
+    /**
+     * TODO 2: This method preconditions the triangulation for all operations
+     *         the algorithm of this module requires. For instance,
+     *         preconditionVertexNeighbors, preprocessBoundaryEdges, ...
+     *
+     *         Note: If the algorithm does not require a triangulation then
+     *               this method can be deleted.
+     */
+    int preconditionTriangulation(ttk::Triangulation *triangulation) const {
+      return triangulation->preconditionVertexNeighbors();
+    };
 
-  private:
-    int preconditionTriangulation(ttk::Triangulation *triangulation) const;
-  };
-} // namespace ttk
+    /**
+     * TODO 3: Implmentation of the algorithm.
+     *
+     *         Note: If the algorithm requires a triangulation then this
+     *               method must be called after the triangulation has been
+     *               preconditioned for the upcoming operations.
+     */
+    template <class dataType>
+    int computeAverages(dataType *outputData,
+                        const dataType *inputData,
+                        const ttk::Triangulation *triangulation) const {
+      // start global timer
+      ttk::Timer globalTimer;
 
-int ttk::HelloWorld::preconditionTriangulation(
-  ttk::Triangulation *triangulation) const {
-  if(!triangulation->hasPreconditionedVertexNeighbors())
-    return triangulation->preconditionVertexNeighbors();
-  return 0;
-};
+      // print horizontal separator
+      this->printMsg(ttk::debug::Separator::L1); // L1 is the '=' separator
 
-template <class idType>
-int ttk::HelloWorld::computeBoundingBox(float *boundingBoxPointCoordinates,
-                                        idType *boundingBoxConnectivityList,
-                                        ttk::Triangulation *triangulation,
-                                        const float &scale) const {
-  // print horizontal separator
-  this->printMsg(ttk::debug::Separator::L1); // horizontal '=' separator
+      // print input parameters
+      this->printMsg({
+        {"#Threads", std::to_string(this->threadNumber_)},
+        {"#Vertices", std::to_string(triangulation->getNumberOfVertices())},
+      });
 
-// check general input parameter validity only if TTK_ENABLE_KAMIKAZE is
-// disabled
-#ifndef TTK_ENABLE_KAMIKAZE
-  if(!triangulation || !boundingBoxPointCoordinates
-     || !boundingBoxConnectivityList) {
-    this->printErr(
-      "Invalid triangulation, coordinates, or connectivity list pointer.");
-    return 0; // return failure
-  }
+      // ---------------------------------------------------------------------
+      // Compute Vertex Averages
+      // ---------------------------------------------------------------------
+      {
+        // start a local timer for this subprocedure
+        ttk::Timer localTimer;
+
+        // print the progress of the current subprocedure (currently 0%)
+        this->printMsg("Computing Averages",
+                       0 // progress form 0-1
+                       );
+
+        // compute the average of each vertex in parallel
+        size_t nVertices = triangulation->getNumberOfVertices();
+#ifdef TTK_ENABLE_OPENMP
+#pragma omp parallel for num_threads(this->threadNumber_)
 #endif
+        for(size_t i = 0; i < nVertices; i++) {
+          // initialize average
+          outputData[i] = inputData[i];
 
-  // check algorithm specific input parameter validity
-  if(triangulation->isEmpty() || triangulation->getNumberOfVertices() < 1) {
-    this->printErr(
-      "Unable to compute bounding box for triangulation without vertices.");
-    return 0; // return failure
-  }
+          // add neighbor values to average
+          size_t nNeighbors = triangulation->getVertexNeighborNumber(i);
+          ttk::SimplexId neighborId;
+          for(size_t j = 0; j < nNeighbors; j++) {
+            triangulation->getVertexNeighbor(i, j, neighborId);
+            outputData[i] += inputData[neighborId];
+          }
 
-  // ensure that triangulation is preconditioned for the following operations
-  this->preconditionTriangulation(triangulation);
+          // devide by neighbor number
+          outputData[i] /= nNeighbors;
+        }
 
-  // start a global timer AFTER preconditioning
-  ttk::Timer globalTimer;
+        // print the progress of the current subprocedure with elapsed time
+        this->printMsg(
+          "Computing Averages",
+          1, // progress
+          localTimer.getElapsedTime(), // time
+          ttk::debug::LineMode::REPLACE // replace last line of output stream
+          );
+      }
 
-  // variables that will store BB extent
-  float xMin, xMax, yMin, yMax, zMin, zMax = 0;
+      // ---------------------------------------------------------------------
+      // print global performance
+      // ---------------------------------------------------------------------
+      {
+        this->printMsg(ttk::debug::Separator::L2); // horizontal '-' separator
+        this->printMsg(
+          "Complete", 1, globalTimer.getElapsedTime() // global progress, time
+          );
+        this->printMsg(ttk::debug::Separator::L1); // horizontal '=' separator
+      }
 
-  // -------------------------------------------------------------------------
-  // compute bounding box extent of triangulation
-  // -------------------------------------------------------------------------
-  {
-    // start a local timer for this subprocedure
-    ttk::Timer timer;
-
-    // print the progress of the current subprocedure (at the beginning 0)
-    this->printMsg("Compute BB extent",
-                   0 // progress form 0-1
-    );
-
-    // variables that will store the xyz coordinates of the current vertex
-    float x, y, z = 0;
-
-    // nVertices has to > 0 otherwise the triangulation would be empty
-    size_t nVertices = triangulation->getNumberOfVertices();
-
-    // initialize BB extent with first vertex
-    triangulation->getVertexPoint(0, x, y, z);
-    xMin = x;
-    xMax = x;
-    yMin = y;
-    yMax = y;
-    zMin = z;
-    zMax = z;
-
-    // compute actual extent
-    for(size_t i = 1; i < nVertices; i++) {
-      triangulation->getVertexPoint(i, x, y, z);
-
-      xMin = std::min(xMin, x);
-      yMin = std::min(yMin, y);
-      zMin = std::min(zMin, z);
-
-      xMax = std::max(xMax, x);
-      yMax = std::max(yMax, y);
-      zMax = std::max(zMax, z);
+      return 1; // return success
     }
 
-    // print the progress of the current subprocedure with elapsed time
-    this->printMsg(
-      "Compute BB extent", 1, timer.getElapsedTime(), // progress, time
-      ttk::debug::LineMode::REPLACE // replace last line of output stream
-    );
+  }; // HelloWorld class
 
-    // in case of detailed reporting print extent to stream as a table
-    this->printMsg({{"xBounds", "[" + std::to_string(xMin) + ", "
-                                  + std::to_string(xMax) + "]"},
-                    {"yBounds", "[" + std::to_string(yMin) + ", "
-                                  + std::to_string(yMax) + "]"},
-                    {"zBounds", "[" + std::to_string(zMin) + ", "
-                                  + std::to_string(zMax) + "]"}},
-                   ttk::debug::Priority::DETAIL);
-  }
-
-  // -------------------------------------------------------------------------
-  // Compute corner point coordinates
-  // -------------------------------------------------------------------------
-  {
-    // start a local timer for this subprocedure
-    ttk::Timer timer;
-
-    // print the progress of the current subprocedure (at the beginning 0)
-    this->printMsg("Compute BB corner points",
-                   0 // progress form 0-1
-    );
-
-    // set corner points coordinates
-    size_t index = 0;
-
-    // Bottom 4 vertices
-    // 0. vertex
-    boundingBoxPointCoordinates[index++] = xMin;
-    boundingBoxPointCoordinates[index++] = yMin;
-    boundingBoxPointCoordinates[index++] = zMin;
-
-    // 1. vertex
-    boundingBoxPointCoordinates[index++] = xMax;
-    boundingBoxPointCoordinates[index++] = yMin;
-    boundingBoxPointCoordinates[index++] = zMin;
-
-    // 2. vertex
-    boundingBoxPointCoordinates[index++] = xMin;
-    boundingBoxPointCoordinates[index++] = yMax;
-    boundingBoxPointCoordinates[index++] = zMin;
-
-    // 3. vertex
-    boundingBoxPointCoordinates[index++] = xMax;
-    boundingBoxPointCoordinates[index++] = yMax;
-    boundingBoxPointCoordinates[index++] = zMin;
-
-    // Top 4 vertices
-    // 4. vertex
-    boundingBoxPointCoordinates[index++] = xMin;
-    boundingBoxPointCoordinates[index++] = yMin;
-    boundingBoxPointCoordinates[index++] = zMax;
-
-    // 5. vertex
-    boundingBoxPointCoordinates[index++] = xMax;
-    boundingBoxPointCoordinates[index++] = yMin;
-    boundingBoxPointCoordinates[index++] = zMax;
-
-    // 6. vertex
-    boundingBoxPointCoordinates[index++] = xMin;
-    boundingBoxPointCoordinates[index++] = yMax;
-    boundingBoxPointCoordinates[index++] = zMax;
-
-    // 7. vertex
-    boundingBoxPointCoordinates[index++] = xMax;
-    boundingBoxPointCoordinates[index++] = yMax;
-    boundingBoxPointCoordinates[index++] = zMax;
-
-// Multiply coordinates by scale (assumes object center is [0,0,0])
-// Since each computation is independent we can use a parallel for loop
-#ifdef TTK_ENABLE_OPENMP
-#pragma omp parallel for num_threads(threadNumber_)
-#endif
-    for(size_t i = 0; i < 24; i++)
-      boundingBoxPointCoordinates[i] *= scale;
-
-    // print the progress of the current subprocedure with elapsed time
-    this->printMsg(
-      "Compute BB corner points", 1, timer.getElapsedTime(), // progress, time
-      ttk::debug::LineMode::REPLACE // replace last line of output stream
-    );
-  }
-
-  // -------------------------------------------------------------------------
-  // update connectivity list
-  // -------------------------------------------------------------------------
-  {
-    // start a local timer for this subprocedure
-    ttk::Timer timer;
-
-    // print the progress of the current subprocedure (at the beginning 0)
-    this->printMsg("Compute BB connectivity list",
-                   0 // progress form 0-1
-    );
-
-    size_t index = 0;
-
-    // Voxel
-    boundingBoxConnectivityList[index++] = 8; // #vertices that constitute cell
-    boundingBoxConnectivityList[index++] = 0; // vertex index
-    boundingBoxConnectivityList[index++] = 1; // vertex index
-    boundingBoxConnectivityList[index++] = 2; // vertex index
-    boundingBoxConnectivityList[index++] = 3; // vertex index
-    boundingBoxConnectivityList[index++] = 4; // vertex index
-    boundingBoxConnectivityList[index++] = 5; // vertex index
-    boundingBoxConnectivityList[index++] = 6; // vertex index
-    boundingBoxConnectivityList[index++] = 7; // vertex index
-
-    // print the progress of the current subprocedure with elapsed time
-    this->printMsg(
-      "Compute BB connectivity list", 1,
-      timer.getElapsedTime(), // progress, time
-      ttk::debug::LineMode::REPLACE // replace last line of output stream
-    );
-  }
-
-  // -------------------------------------------------------------------------
-  // print global performance
-  // -------------------------------------------------------------------------
-  {
-    this->printMsg(ttk::debug::Separator::L2); // horizontal '-' separator
-    this->printMsg(
-      "Complete", 1, globalTimer.getElapsedTime() // global progress, time
-    );
-    this->printMsg(ttk::debug::Separator::L1); // horizontal '=' separator
-  }
-
-  return 1; // return success
-}
->>>>>>> f99f4705
+} // ttk namespace