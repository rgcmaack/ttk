--- conflicted
+++ resolved
@@ -732,13 +732,8 @@
           outputSeparatrices2_cells_->push_back(vertexNumber);
 
           float point[3];
-<<<<<<< HEAD
-          for(SimplexId i = 0; i < vertexNumber; ++i) {
-            const SimplexId tetraId = polygon[i];
-=======
           for(SimplexId j = 0; j < vertexNumber; ++j) {
             const SimplexId tetraId = polygon[j];
->>>>>>> c9f93c7a
             discreteGradient_.getCellIncenter(dcg::Cell(3, tetraId), point);
 
             if(isVisited[tetraId] == -1) {
