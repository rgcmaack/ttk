--- conflicted
+++ resolved
@@ -149,38 +149,6 @@
           distanceMatrix[i][i] = 0.0;
           for(unsigned int j = i + 1; j < distanceMatrix[0].size(); ++j) {
             // Execute
-<<<<<<< HEAD
-            MergeTreeDistance mergeTreeDistance;
-            mergeTreeDistance.setAssignmentSolver(assignmentSolverID_);
-            mergeTreeDistance.setEpsilonTree1(epsilonTree1_);
-            mergeTreeDistance.setEpsilonTree2(epsilonTree2_);
-            mergeTreeDistance.setEpsilon2Tree1(epsilon2Tree1_);
-            mergeTreeDistance.setEpsilon2Tree2(epsilon2Tree2_);
-            mergeTreeDistance.setEpsilon3Tree1(epsilon3Tree1_);
-            mergeTreeDistance.setEpsilon3Tree2(epsilon3Tree2_);
-            mergeTreeDistance.setProgressiveComputation(
-              progressiveComputation_);
-            mergeTreeDistance.setBranchDecomposition(branchDecomposition_);
-            mergeTreeDistance.setParallelize(parallelize_);
-            mergeTreeDistance.setPersistenceThreshold(persistenceThreshold_);
-            mergeTreeDistance.setDebugLevel(std::min(debugLevel_, 2));
-            mergeTreeDistance.setThreadNumber(this->threadNumber_);
-            mergeTreeDistance.setNormalizedWasserstein(normalizedWasserstein_);
-            mergeTreeDistance.setRescaledWasserstein(rescaledWasserstein_);
-            mergeTreeDistance.setNormalizedWassersteinReg(
-              normalizedWassersteinReg_);
-            mergeTreeDistance.setKeepSubtree(keepSubtree_);
-            mergeTreeDistance.setDistanceSquared(distanceSquared_);
-            mergeTreeDistance.setUseMinMaxPair(useMinMaxPair_);
-            mergeTreeDistance.setSaveTree(true);
-            mergeTreeDistance.setCleanTree(true);
-            mergeTreeDistance.setIsCalled(true);
-            mergeTreeDistance.setPostprocess(false);
-            if(useDoubleInput_) {
-              double weight = mixDistancesMinMaxPairWeight(isFirstInput);
-              mergeTreeDistance.setMinMaxPairWeight(weight);
-              mergeTreeDistance.setDistanceSquared(true);
-=======
             if(baseModule_ == 0) {
               MergeTreeDistance mergeTreeDistance;
               mergeTreeDistance.setAssignmentSolver(assignmentSolverID_);
@@ -195,7 +163,7 @@
               mergeTreeDistance.setBranchDecomposition(branchDecomposition_);
               mergeTreeDistance.setParallelize(parallelize_);
               mergeTreeDistance.setPersistenceThreshold(persistenceThreshold_);
-              mergeTreeDistance.setDebugLevel(2);
+              mergeTreeDistance.setDebugLevel(std::min(debugLevel_, 2));
               mergeTreeDistance.setThreadNumber(this->threadNumber_);
               mergeTreeDistance.setNormalizedWasserstein(
                 normalizedWasserstein_);
@@ -219,7 +187,6 @@
                 trees[i], trees[j], outputMatching);
             } else {
               distanceMatrix[i][j] = 0;
->>>>>>> 698264cf
             }
             // distance matrix is symmetric
             distanceMatrix[j][i] = distanceMatrix[i][j];
