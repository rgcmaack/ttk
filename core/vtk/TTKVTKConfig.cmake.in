include(CMakeFindDependencyMacro)

<<<<<<< HEAD
# We need the VTK_LIBRARIES to be the same
# as the one used to build TTK
if(@TTK_BUILD_PARAVIEW_PLUGINS@)
=======
if(@TTK_FORCE_VTK_PARAVIEW@)
>>>>>>> f7df58e2
  find_dependency(ParaView REQUIRED)
else()
  find_dependency(VTK REQUIRED)
endif()
<<<<<<< HEAD

message(STATUS "in ttk config ${VTK_LIBRARIES}")
=======
include(${VTK_USE_FILE})
include_directories(${VTK_INCLUDE_DIRS})
>>>>>>> f7df58e2

# Include the actual config for TTK Base
include("${CMAKE_CURRENT_LIST_DIR}/TTKBaseConfig.cmake")
# And the actual targets for TTK VTK
include("${CMAKE_CURRENT_LIST_DIR}/TTKVTKTargets.cmake")
<|MERGE_RESOLUTION|>--- conflicted
+++ resolved
@@ -1,23 +1,12 @@
 include(CMakeFindDependencyMacro)
 
-<<<<<<< HEAD
 # We need the VTK_LIBRARIES to be the same
 # as the one used to build TTK
 if(@TTK_BUILD_PARAVIEW_PLUGINS@)
-=======
-if(@TTK_FORCE_VTK_PARAVIEW@)
->>>>>>> f7df58e2
   find_dependency(ParaView REQUIRED)
 else()
   find_dependency(VTK REQUIRED)
 endif()
-<<<<<<< HEAD
-
-message(STATUS "in ttk config ${VTK_LIBRARIES}")
-=======
-include(${VTK_USE_FILE})
-include_directories(${VTK_INCLUDE_DIRS})
->>>>>>> f7df58e2
 
 # Include the actual config for TTK Base
 include("${CMAKE_CURRENT_LIST_DIR}/TTKBaseConfig.cmake")
