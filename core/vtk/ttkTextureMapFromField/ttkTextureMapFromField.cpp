--- conflicted
+++ resolved
@@ -1,7 +1,4 @@
-<<<<<<< HEAD
-=======
 #include <array>
->>>>>>> c8fc3c7d
 #include <ttkTextureMapFromField.h>
 
 using namespace std;
@@ -87,14 +84,7 @@
   inputScalarFieldU->GetRange(uRange);
   inputScalarFieldV->GetRange(vRange);
 
-<<<<<<< HEAD
-  double **coordinates = new double *[threadNumber_];
-  for(ThreadId i = 0; i < threadNumber_; i++) {
-    coordinates[i] = new double[2];
-  }
-=======
   std::vector<std::array<double, 2>> coordinates(threadNumber_);
->>>>>>> c8fc3c7d
 
   SimplexId count = 0;
 
@@ -129,11 +119,7 @@
         }
       }
 
-<<<<<<< HEAD
-      textureCoordinates_->SetTuple(i, coordinates[threadId]);
-=======
       textureCoordinates_->SetTuple(i, coordinates[threadId].data());
->>>>>>> c8fc3c7d
 
       if(debugLevel_ > 3) {
 #ifdef TTK_ENABLE_OPENMP
@@ -151,14 +137,6 @@
   }
 
   output->GetPointData()->SetTCoords(textureCoordinates_);
-<<<<<<< HEAD
-
-  for(ThreadId i = 0; i < threadNumber_; i++) {
-    delete coordinates[i];
-  }
-  delete[] coordinates;
-=======
->>>>>>> c8fc3c7d
 
   {
     stringstream msg;
