#include <ttkScalarFieldCriticalPoints.h>

using namespace std;
using namespace ttk;

vtkStandardNewMacro(ttkScalarFieldCriticalPoints)

  ttkScalarFieldCriticalPoints::ttkScalarFieldCriticalPoints() {

  // init
  ForceInputOffsetScalarField = false;
  VertexBoundary = true;
  VertexIds = true;
  VertexScalars = true;

  ScalarFieldId = 0;
  OffsetFieldId = -1;
  OffsetField = ttk::OffsetScalarFieldName;

  UseAllCores = true;
}

ttkScalarFieldCriticalPoints::~ttkScalarFieldCriticalPoints() {
}

int ttkScalarFieldCriticalPoints::doIt(vector<vtkDataSet *> &inputs,
                                       vector<vtkDataSet *> &outputs) {
  Memory m;
  Timer t;

#ifndef TTK_ENABLE_KAMIKAZE
  if(!inputs.size()) {
    cerr
      << "[ttkScalarFieldCriticalPoints] Error: not enough input information."
      << endl;
    return -1;
  }
#endif

  vtkDataSet *input = inputs[0];
  vtkUnstructuredGrid *output = vtkUnstructuredGrid::SafeDownCast(outputs[0]);

#ifndef TTK_ENABLE_KAMIKAZE
  if(!input) {
    cerr << "[ttkScalarFieldCriticalPoints] Error: input pointer is NULL."
         << endl;
    return -1;
  }

  if(!input->GetNumberOfPoints()) {
    cerr << "[ttkScalarFieldCriticalPoints] Error: input has no point." << endl;
    return -1;
  }
#endif

  Triangulation *triangulation = ttkTriangulation::getTriangulation(input);
#ifndef TTK_ENABLE_KAMIKAZE
  if(!triangulation) {
    cerr << "[ttkScalarFieldCriticalPoints] Error: input triangulation is NULL."
         << endl;
    return -1;
  }
#endif

  if(VertexBoundary)
    triangulation->preprocessBoundaryVertices();

  // in the following, the target scalar field of the input is replaced in the
  // variable 'output' with the result of the computation.
  // if your wrapper produces an output of the same type of the input, you
  // should proceed in the same way.
  vtkDataArray *inputScalarField = NULL;
  vtkDataArray *offsetField = NULL;

  if(ScalarField.length()) {
    inputScalarField = input->GetPointData()->GetArray(ScalarField.data());
  } else {
    inputScalarField = input->GetPointData()->GetArray(ScalarFieldId);
  }

  if(!inputScalarField)
    return -1;

  {
    stringstream msg;
    msg << "[ttkScalarFieldCriticalPoints] Starting computation on field `"
        << inputScalarField->GetName() << "'..." << endl;
    dMsg(cout, msg.str(), infoMsg);
  }

  if(OffsetFieldId != -1) {
    offsetField = input->GetPointData()->GetArray(OffsetFieldId);
    if(offsetField) {
      ForceInputOffsetScalarField = true;
      OffsetField = offsetField->GetName();
    }
  }

  if(ForceInputOffsetScalarField) {
    if(OffsetField.length()) {

      offsetField = input->GetPointData()->GetArray(OffsetField.data());
      // not good... in the future, we want to use the pointer itself...
      sosOffsets_.resize(offsetField->GetNumberOfTuples());
      for(SimplexId i = 0; i < offsetField->GetNumberOfTuples(); i++) {
        SimplexId offset = 0;
        offset = offsetField->GetTuple1(i);
        sosOffsets_[i] = offset;
      }
    }
  } else if(input->GetPointData()->GetArray(ttk::OffsetScalarFieldName)) {
    offsetField = input->GetPointData()->GetArray(OffsetScalarFieldName);

    // not good... in the future, we want to use the pointer itself...
    sosOffsets_.resize(offsetField->GetNumberOfTuples());
    for(SimplexId i = 0; i < offsetField->GetNumberOfTuples(); i++) {
      SimplexId offset = 0;
      offset = offsetField->GetTuple1(i);
      sosOffsets_[i] = offset;
    }
  }

  switch(inputScalarField->GetDataType()) {

    vtkTemplateMacro({
      ScalarFieldCriticalPoints<VTK_TT> criticalPoints;
      criticalPoints.setupTriangulation(triangulation);
    });
  }

  int domainDimension = triangulation->getCellVertexNumber(0) - 1;

  switch(inputScalarField->GetDataType()) {
    vtkTemplateMacro({
      ScalarFieldCriticalPoints<VTK_TT> criticalPoints;

      criticalPoints.setWrapper(this);
      criticalPoints.setDomainDimension(domainDimension);
      // set up input
      // 1 -- vertex values
      criticalPoints.setScalarValues(inputScalarField->GetVoidPointer(0));
      criticalPoints.setVertexNumber(input->GetNumberOfPoints());

      // 2 -- set offsets (here, let the baseCode class fill it for us)
      criticalPoints.setSosOffsets(&sosOffsets_);

      // 3 -- set the connectivity
      criticalPoints.setupTriangulation(triangulation);

      // set up output
      criticalPoints.setOutput(&criticalPoints_);

      criticalPoints.execute();
    });
  }

  // allocate the output
  vtkSmartPointer<vtkCharArray> vertexTypes
    = vtkSmartPointer<vtkCharArray>::New();

  vertexTypes->SetNumberOfComponents(1);
  vertexTypes->SetNumberOfTuples(criticalPoints_.size());
  vertexTypes->SetName("CriticalType");

  vtkSmartPointer<vtkPoints> pointSet = vtkSmartPointer<vtkPoints>::New();
  pointSet->SetNumberOfPoints(criticalPoints_.size());
  double p[3];
  for(SimplexId i = 0; i < (SimplexId)criticalPoints_.size(); i++) {
    input->GetPoint(criticalPoints_[i].first, p);
    pointSet->SetPoint(i, p);
    vertexTypes->SetTuple1(i, (float)criticalPoints_[i].second);
  }
  output->SetPoints(pointSet);
  output->GetPointData()->AddArray(vertexTypes);

  if(VertexBoundary) {
    vtkSmartPointer<vtkCharArray> vertexBoundary
      = vtkSmartPointer<vtkCharArray>::New();
    vertexBoundary->SetNumberOfComponents(1);
    vertexBoundary->SetNumberOfTuples(criticalPoints_.size());
    vertexBoundary->SetName("IsOnBoundary");

#ifdef TTK_ENABLE_OPENMP
#pragma omp parallel for num_threads(threadNumber_)
#endif
    for(SimplexId i = 0; i < (SimplexId)criticalPoints_.size(); i++) {
      vertexBoundary->SetTuple1(
        i, (char)triangulation->isVertexOnBoundary(criticalPoints_[i].first));
    }

    output->GetPointData()->AddArray(vertexBoundary);
  } else {
    output->GetPointData()->RemoveArray("IsOnBoundary");
  }

  if(VertexIds) {
    vtkSmartPointer<ttkSimplexIdTypeArray> vertexIds
      = vtkSmartPointer<ttkSimplexIdTypeArray>::New();
    vertexIds->SetNumberOfComponents(1);
    vertexIds->SetNumberOfTuples(criticalPoints_.size());
    vertexIds->SetName(ttk::VertexScalarFieldName);

    for(SimplexId i = 0; i < (SimplexId)criticalPoints_.size(); i++) {
<<<<<<< HEAD
      vertexIds->SetTuple1(i, (SimplexId)criticalPoints_[i].first);
=======
      vertexIds->SetTuple1(i, criticalPoints_[i].first);
>>>>>>> c9f93c7a
    }

    output->GetPointData()->AddArray(vertexIds);
  } else {
    output->GetPointData()->RemoveArray(ttk::VertexScalarFieldName);
  }

  if(VertexScalars) {
    for(SimplexId i = 0; i < input->GetPointData()->GetNumberOfArrays(); i++) {

      vtkDataArray *scalarField = input->GetPointData()->GetArray(i);

      switch(scalarField->GetDataType()) {

        case VTK_CHAR: {
          vtkSmartPointer<vtkCharArray> scalarArray
            = vtkSmartPointer<vtkCharArray>::New();
          scalarArray->SetNumberOfComponents(
            scalarField->GetNumberOfComponents());
          scalarArray->SetNumberOfTuples(criticalPoints_.size());
          scalarArray->SetName(scalarField->GetName());
          double *value = new double[scalarField->GetNumberOfComponents()];
          for(SimplexId j = 0; j < (SimplexId)criticalPoints_.size(); j++) {
            scalarField->GetTuple(criticalPoints_[j].first, value);
            scalarArray->SetTuple(j, value);
          }
          output->GetPointData()->AddArray(scalarArray);
          delete[] value;
        } break;

        case VTK_DOUBLE: {
          vtkSmartPointer<vtkDoubleArray> scalarArray
            = vtkSmartPointer<vtkDoubleArray>::New();
          scalarArray->SetNumberOfComponents(
            scalarField->GetNumberOfComponents());
          scalarArray->SetNumberOfTuples(criticalPoints_.size());
          scalarArray->SetName(scalarField->GetName());
          double *value = new double[scalarField->GetNumberOfComponents()];
          for(SimplexId j = 0; j < (SimplexId)criticalPoints_.size(); j++) {
            scalarField->GetTuple(criticalPoints_[j].first, value);
            scalarArray->SetTuple(j, value);
          }
          output->GetPointData()->AddArray(scalarArray);
          delete[] value;
        } break;

        case VTK_FLOAT: {
          vtkSmartPointer<vtkFloatArray> scalarArray
            = vtkSmartPointer<vtkFloatArray>::New();
          scalarArray->SetNumberOfComponents(
            scalarField->GetNumberOfComponents());
          scalarArray->SetNumberOfTuples(criticalPoints_.size());
          scalarArray->SetName(scalarField->GetName());
          double *value = new double[scalarField->GetNumberOfComponents()];
          for(SimplexId j = 0; j < (SimplexId)criticalPoints_.size(); j++) {
            scalarField->GetTuple(criticalPoints_[j].first, value);
            scalarArray->SetTuple(j, value);
          }
          output->GetPointData()->AddArray(scalarArray);
          delete[] value;
        } break;

        case VTK_INT: {
          vtkSmartPointer<vtkIntArray> scalarArray
            = vtkSmartPointer<vtkIntArray>::New();
          scalarArray->SetNumberOfComponents(
            scalarField->GetNumberOfComponents());
          scalarArray->SetNumberOfTuples(criticalPoints_.size());
          scalarArray->SetName(scalarField->GetName());
          double *value = new double[scalarField->GetNumberOfComponents()];
          for(SimplexId j = 0; j < (SimplexId)criticalPoints_.size(); j++) {
            scalarField->GetTuple(criticalPoints_[j].first, value);
            scalarArray->SetTuple(j, value);
          }
          output->GetPointData()->AddArray(scalarArray);
          delete[] value;
        } break;

        case VTK_ID_TYPE: {
          vtkSmartPointer<vtkIdTypeArray> scalarArray
            = vtkSmartPointer<vtkIdTypeArray>::New();
          scalarArray->SetNumberOfComponents(
            scalarField->GetNumberOfComponents());
          scalarArray->SetNumberOfTuples(criticalPoints_.size());
          scalarArray->SetName(scalarField->GetName());
          double *value = new double[scalarField->GetNumberOfComponents()];
          for(SimplexId j = 0; j < (SimplexId)criticalPoints_.size(); j++) {
            scalarField->GetTuple(criticalPoints_[j].first, value);
            scalarArray->SetTuple(j, value);
          }
          output->GetPointData()->AddArray(scalarArray);
          delete[] value;
        } break;

        default: {
          stringstream msg;
          msg << "[ttkScalarFieldCriticalPoints] Scalar attachment: "
              << "unsupported data type :(" << endl;
          dMsg(cerr, msg.str(), detailedInfoMsg);
        } break;
      }
    }
  } else {
    for(SimplexId i = 0; i < input->GetPointData()->GetNumberOfArrays(); i++) {
      output->GetPointData()->RemoveArray(
        input->GetPointData()->GetArray(i)->GetName());
    }
  }

  {
    stringstream msg;
    msg << "[ttkScalarFieldCriticalPoints] Memory usage: "
        << m.getElapsedUsage() << " MB." << endl;
    dMsg(cout, msg.str(), 2);
  }

  return 0;
}<|MERGE_RESOLUTION|>--- conflicted
+++ resolved
@@ -201,11 +201,7 @@
     vertexIds->SetName(ttk::VertexScalarFieldName);
 
     for(SimplexId i = 0; i < (SimplexId)criticalPoints_.size(); i++) {
-<<<<<<< HEAD
-      vertexIds->SetTuple1(i, (SimplexId)criticalPoints_[i].first);
-=======
       vertexIds->SetTuple1(i, criticalPoints_[i].first);
->>>>>>> c9f93c7a
     }
 
     output->GetPointData()->AddArray(vertexIds);
